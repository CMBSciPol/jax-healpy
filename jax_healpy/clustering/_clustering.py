--- conflicted
+++ resolved
@@ -273,8 +273,4 @@
 
     mapping = dict(zip(unique_vals, shuffled_vals))
     shuffled_arr = np.vectorize(lambda x: mapping.get(x, UNSEEN))(arr)
-<<<<<<< HEAD
-    return shuffled_arr.astype(arr.dtype)
-=======
-    return shuffled_arr.astype(np.float64)
->>>>>>> e791d58d
+    return shuffled_arr.astype(arr.dtype)