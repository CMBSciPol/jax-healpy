from functools import partial, wraps
from typing import Callable, ParamSpec, TypeVar

import healpy as hp
import jax
import jax.lax as jlax
import jax.numpy as jnp
from jax.typing import ArrayLike

try:
    from s2fft.recursions.price_mcewen import generate_precomputes_jax
    from s2fft.sampling.reindex import flm_2d_to_hp_fast, flm_hp_to_2d_fast
    from s2fft.transforms import spherical
except ImportError:
    pass

from jax_healpy import npix2nside

__all__ = [
    'alm2map',
    'map2alm',
    'precompute_temperature_harmonic_transforms',
    'precompute_polarization_harmonic_transforms',
    '_map2alm_pol',
    '_alm2map_pol',
    'almxfl',
    'alm2cl',
    'synalm',
    'synfast'
]

Param = ParamSpec('Param')
ReturnType = TypeVar('ReturnType')


def requires_s2fft(func: Callable[Param, ReturnType]) -> Callable[Param, ReturnType]:
    try:
        import s2fft  # noqa

        return func
    except ImportError:
        pass

    @wraps(func)
    def deferred_func(*args: Param.args, **kwargs: Param.kwargs) -> ReturnType:
        msg = "Missing optional library 's2fft', part of the 'recommended' dependency group."
        raise ImportError(msg)

    return deferred_func

@requires_s2fft
def _inverse(
    alms: ArrayLike, 
    L: int, 
    spin: int, 
    nside: int, 
    sampling: str, 
    reality: bool, 
    precomps: list, 
    fast_non_differentiable: bool = False,
    spmd: bool = False
    ): 
    """ 
    Wrapper over the spherical.inverse s2fft function, inverse spin-spherical harmonic transform 
    to obtain pixelized map from spherical harmonic coefficients. 

    Parameters
    ----------
    alms: complex, array or sequence of arrays
      A complex array or a sequence of complex arrays.
      Each array must have a size of the form: mmax * (2 * lmax + 1 - mmax) / 2 + lmax + 1 
    L: int 
      Harmonic band-limit, according to s2fft convention 
    spin: int 
      Harmonic spin 
    nside: int, scalar
      The nside of the output map.
    sampling: str
      Sampling scheme, taken to be "healpix"
    reality: bool
      If the signal in the pixelized maps is real or not. If so, s2fft is able to reduce computational costs. 
    precomps: list[np.ndarray]
      Precomputed list of recursion coefficients. At most of length, which is a minimal memory overhead.
    fast_non_differentiable: bool
      If the SHT is done in a faster jittable way, but not JAX-differentiable. 
    spmd: bool
      Use the spmd option of s2fft, to map over multiple devies.  
    
    Returns
    -------
    Pixelized maps of the provided nside, containing the signal given by the alms

    Notes
    -------
    This function uses the jax_healpy method of s2fft to compute the inverse spin-spherical harmonic transform
    on CPU, and jax on GPU. 
    """ 

    inverse_s2fft = lambda flm, method: spherical.inverse(
      flm=flm,
      L=L,
      spin=spin,
      nside=nside,
      sampling=sampling,
      method=method,
      reality=reality,
      precomps=precomps,
      spmd=spmd
    )

    if fast_non_differentiable:
      lmax = L - 1 

      if alms.ndim == 3:
        nstokes = alms.shape[0]
      else:
        nstokes = 1

      # Wrapper for alm2map, to prepare the pure callback of JAX
      def wrapper_alm2map(alm_, lmax=lmax, nside=nside):
          alm_np = jax.tree.map(np.asarray, alm_)
          return hp.alm2map(alm_np, nside, lmax=lmax).reshape((nstokes, 12 * nside**2))

      @partial(jax.jit, static_argnums=(1, 2))
      def pure_call_alm2map(alm_, lmax, nside):
        alm_healpy = flm_2d_to_hp_fast(alm_, lmax)
        shape_output = (nstokes, 12 * nside**2)
        return jax.pure_callback(wrapper_alm2map, jax.ShapeDtypeStruct(shape_output, np.float64), alm_).squeeze()
      inverse_cpu = partial(pure_call_alm2map, nside=nside, lmax=lmax)
      inverse_gpu = partial(inverse_s2fft, method='cuda')  
    else:
      inverse_cpu = partial(inverse_s2fft, method='jax')
      inverse_gpu = partial(inverse_s2fft, method='jax')

    return jlax.platform_dependent(alms, cpu=inverse_cpu, cuda=inverse_gpu) 

@requires_s2fft
def _forward(
    maps: ArrayLike, 
    L: int, 
    spin: int, 
    nside: int, 
    sampling: str, 
    reality: bool, 
    precomps: list, 
    iter: int = 3,
    fast_non_differentiable: bool = False,
    spmd: bool = False
    ): 
    """ 
    Wrapper over the spherical.forward s2fft function, forward spin-spherical harmonic transform 
    to obtain spherical harmonic coefficients from a pixelized map. 

    Parameters
    ----------
    map: complex, array or sequence of arrays
      Pixelized maps of the provided nside
    L: int 
      Harmonic band-limit, according to s2fft convention 
    spin: int 
      Harmonic spin 
    nside: int, scalar
      The nside of the output map.
    sampling: str
      Sampling scheme, taken to be "healpix"
    reality: bool
      If the signal in the pixelized maps is real or not. If so, s2fft is able to reduce computational costs. 
    precomps: list[np.ndarray]
      Precomputed list of recursion coefficients. At most of length, which is a minimal memory overhead.
    iter: int, scalar, optional
      Number of spherical harmonics iteration for regularisation, only relevant if fast_non_differentiable and on CPU (default: 3)
    fast_non_differentiable: bool
      If the SHT is done in a faster jittable way, but not JAX-differentiable.
    spmd: bool
      Use the spmd option of s2fft, to map over multiple devies.  
    
    Returns
    -------
    Spherical harmonic coefficients 

    Notes
    -------
    This function uses the jax_healpy method of s2fft to compute the inverse spin-spherical harmonic transform
    on CPU, and jax on GPU. 
    """ 

    forward_s2fft = lambda maps, method: spherical.forward(
      f=maps,
      L=L,
      spin=spin,
      nside=nside,
      sampling=sampling,
      method=method,
      reality=reality,
      precomps=precomps,
      spmd=spmd
    )

    if fast_non_differentiable:
      lmax = L - 1 

      if alms.ndim == 3:
        nstokes = alms.shape[0]
      else:
        nstokes = 1

      forward_cpu = partial(pure_call_alm2map, nside=nside, lmax=lmax)
      forward_gpu = partial(forward_s2fft, method='cuda')  

      # Wrapper for map2alm, to prepare the pure callback of JAX
      def wrapper_map2alm(maps_, lmax=lmax, iter=iter, nside=nside):
          maps_np = jax.tree.map(np.asarray, maps_).reshape((nstokes, 12 * nside**2))
          alm_T, alm_E, alm_B = hp.map2alm(maps_np, lmax=lmax, iter=iter)
          return np.array([alm_T, alm_E, alm_B]).reshape((nstokes, (lmax + 1) * (lmax // 2 + 1)))

      # Pure call back of map2alm, to be used with JAX for JIT compilation
      @partial(jax.jit, static_argnums=(1, 2))
      def pure_call_map2alm(maps_, lmax, nside):
          shape_output = (nstokes, (lmax + 1) * (lmax // 2 + 1))
          alm_hp = jax.pure_callback(
              wrapper_map2alm,
              jax.ShapeDtypeStruct(shape_output, np.complex128),
              maps_.ravel(),
          ).squeeze()
          return flm_hp_to_2d_fast(alm_hp, lmax)

    else:
      forward_cpu = partial(forward_s2fft, method='jax')
      forward_gpu = partial(forward_s2fft, method='jax')

    return jlax.platform_dependent(maps, cpu=forward_cpu, cuda=forward_gpu) 


def precompute_temperature_harmonic_transforms(
    nside: int, 
    lmax: int = None, 
    sampling: str = "healpix", 
    pix2harm: bool = False
    ): 
    """
    Pre-compute recursion coefficient for s2fft functions when they are used with spin = 0, 
    so for transforms involving the intensity maps or harmonic coefficients. Only relevant if the "jax" method is used. 

    Parameters
    ----------
    nside: int, scalar
      nside of the output map.
    lmax: int, scalar
      maximum multipole for spherical harmonic computations
    sampling: str
      Sampling scheme, taken to be "healpix"
    pix2harm: bool
      if coefficients are computed for a forward operation (map2alm) or an inverse operation (alm2map), default False
    
    Returns
    -------
    List of pre-computed coefficients for spin = 0 stored as np.ndarray
    """

    if lmax is None:
      L = 3 * nside
    else:
      L = lmax + 1 

    return generate_precomputes_jax(L, spin=0, sampling=sampling, nside=nside, forward=pix2harm) 
    
def precompute_polarization_harmonic_transforms(nside: int, 
    lmax: int = None, 
    sampling: str = "healpix", 
    pix2harm: bool = False
    ): 
    """
    Pre-compute recursion coefficient for s2fft functions when they are used with spin = 2 or -2, 
    so for transforms involving the polarization maps or harmonic coefficients. Only relevant if the "jax" method is used. 

    Parameters
    ----------
    nside: int, scalar
      nside of the output map.
    lmax: int, scalar
      maximum multipole for spherical harmonic computations
    sampling: str
      Sampling scheme, taken to be "healpix"
    pix2harm: bool
      if coefficients are computed for a forward operation (map2alm) or an inverse operation (alm2map), default False
    
    Returns
    -------
    Tuple of the two list of pre-computed coefficients, respectively for spin = 2 and spin = -2, stored as np.ndarray
    """
    if lmax is None:
      L = 3 * nside
    else:
      L = lmax + 1 

    precomps_plus2 = generate_precomputes_jax(L, spin=2, sampling=sampling, nside=nside, forward=pix2harm)
    precomps_minus2 = generate_precomputes_jax(L, spin=-2, sampling=sampling, nside=nside, forward=pix2harm)
    return precomps_plus2, precomps_minus2 


@partial(
    jax.jit,
    static_argnames=[
        'nside',
        'lmax',
        'mmax',
        'pixwin',
        'fwhm',
        'sigma',
        'inplace',
        'verbose',
        'healpy_ordering',
    ],
)
@requires_s2fft
def _alm2map_pol(
    alms: ArrayLike,
    nside: int,
    lmax: int = None,
    mmax: int = None,
    pixwin: bool = False,
    fwhm: float = 0.0,
    sigma: float = None,
    pol: bool = True,
    inplace: bool = False,
    verbose: bool = True,
    healpy_ordering: bool = False, 
    precomps_polar: list = None, 
    fast_non_differentiable: bool = False
):
    """Computes a Healpix map given the alm.

    The alm are given as a complex array. You can specify lmax
    and mmax, or they will be computed from array size (assuming
    lmax==mmax).

    Parameters
    ----------
    alms: complex, array or sequence of arrays
      A complex array or a sequence of complex arrays.
      Each array must have a size of the form: mmax * (2 * lmax + 1 - mmax) / 2 + lmax + 1
    nside: int, scalar
      The nside of the output map.
    lmax: None or int, scalar, optional
      Explicitly define lmax (needed if mmax!=lmax)
    mmax: None or int, scalar, optional
      Explicitly define mmax (needed if mmax!=lmax)
    pixwin: bool, optional
      Smooth the alm using the pixel window functions. Default: False.
    fwhm: float, scalar, optional
      The fwhm of the Gaussian used to smooth the map (applied on alm)
      [in radians]
    sigma: float, scalar, optional
      The sigma of the Gaussian used to smooth the map (applied on alm)
      [in radians]
    pol: bool, optional
      If True, assumes input alms are TEB. Output will be TQU maps.
      (input must be 1 or 3 alms)
      If False, apply spin 0 harmonic transform to each alm.
      (input can be any number of alms)
      If there is only one input alm, it has no effect. Default: True.
    inplace: bool, optional
      If True, input alms may be modified by pixel window function and beam
      smoothing (if alm(s) are complex128 contiguous arrays).
      Otherwise, input alms are not modified. A copy is made if needed to
      apply beam smoothing or pixel window.
    healpy ordering: bool, optional
      True if the input alms follow the healpy ordering. By default, the s2fft
      ordering is assumed.
    precomps_polar: list of np.ndarray, optional
      Precomputed coefficients for the forward or inverse harmonic transform.
    fast_non_differentiable: bool, optional
      If the SHT is done in a faster jittable way, but not JAX-differentiable.

    Returns
    -------
    maps: array or list of arrays
      A Healpix map in RING scheme at nside or a list of T,Q,U maps (if
      polarized input)

    Notes
    -----
    Running map2alm then alm2map will not return exactly the same map if the discretized field you construct on the
    sphere is not band-limited (for example, if you have a map containing pixel-based noise rather than beam-smoothed
    noise). If you need a band-limited map, you have to start with random numbers in lm space and transform these via
    alm2map. With such an input, the accuracy of map2alm->alm2map should be quite good, depending on your choices
    of lmax, mmax and nside (for some typical values, see e.g., section 5.1 of https://arxiv.org/pdf/1010.2084).
    """

    if mmax is not None:
        raise NotImplementedError('Specifying mmax is not implemented.')
    if pixwin:
        raise NotImplementedError('Specifying pixwin is not implemented.')
    if fwhm != 0:
        raise NotImplementedError('Specifying fwhm is not implemented.')
    if sigma is not None:
        raise NotImplementedError('Specifying sigma is not implemented.')
    alms = jnp.asarray(alms)
    if alms.ndim == 0:
        raise ValueError('Input alms must have at least one dimension.')
    expected_ndim = 1 if healpy_ordering else 2
    if alms.ndim > expected_ndim + 1 + pol:
        raise ValueError('Input alms have too many dimensions.')
    if alms.ndim == expected_ndim + 1 + pol:
        return jax.vmap(alm2map, in_axes=(0,) + 10 * (None,))(
            alms, nside, lmax, mmax, pixwin, fwhm, sigma, pol, inplace, False, healpy_ordering
        )
    if alms.ndim > expected_ndim:
        # only happens if pol=True
        raise NotImplementedError('TEB alms are not implemented.')

    if lmax is None:
        L = 3 * nside
    else:
        L = lmax + 1

    if healpy_ordering:
        alms = flm_hp_to_2d_fast(alms, L)

    spmd = False

    if precomps_polar is not None:
      precomps_plus2 = precomps_polar[0] 
      precomps_minus2 = precomps_polar[1] 
    else:
      precomps_plus2, precomps_minus2 = None, None 

    map_plus2 = _inverse(
      -(alms[...,0,:]+1j*alms[...,1,:]),
      L,
      spin=2,
      nside=nside,
      sampling='healpix',
      reality=True,
      precomps=precomps_plus2,
      fast_non_differentiable=fast_non_differentiable,
      spmd=spmd,
      )
    map_minus2 = _inverse(
      -(alms[...,0,:]-1j*alms[...,1,:]),
      L,
      spin=-2,
      nside=nside,
      sampling='healpix',
      reality=True,
      precomps=precomps_minus2,
      fast_non_differentiable=fast_non_differentiable,
      spmd=spmd,
      )
    
    map_Q = (map_plus2 + map_minus2) /2
    map_U = -1j*(map_plus2 - map_minus2) /2
  
    return jnp.concatenate([map_Q, map_U], axis=-2)

@partial(
    jax.jit,
    static_argnames=[
        'nside',
        'lmax',
        'mmax',
        'pixwin',
        'fwhm',
        'sigma',
        'pol',
        'inplace',
        'verbose',
        'healpy_ordering',
    ],
)
@requires_s2fft
def alm2map(
    alms: ArrayLike,
    nside: int,
    lmax: int = None,
    mmax: int = None,
    pixwin: bool = False,
    fwhm: float = 0.0,
    sigma: float = None,
    pol: bool = True,
    inplace: bool = False,
    verbose: bool = True,
    healpy_ordering: bool = False,
    precomps = None,
    fast_non_differentiable: bool = False
):
    """Computes a Healpix map given the alm.

    The alm are given as a complex array. You can specify lmax
    and mmax, or they will be computed from array size (assuming
    lmax==mmax).

    Parameters
    ----------
    alms : complex, array or sequence of arrays
      A complex array or a sequence of complex arrays.
      Each array must have a size of the form: mmax * (2 * lmax + 1 - mmax) / 2 + lmax + 1
    nside : int, scalar
      The nside of the output map.
    lmax : None or int, scalar, optional
      Explicitly define lmax (needed if mmax!=lmax)
    mmax : None or int, scalar, optional
      Explicitly define mmax (needed if mmax!=lmax)
    pixwin : bool, optional
      Smooth the alm using the pixel window functions. Default: False.
    fwhm : float, scalar, optional
      The fwhm of the Gaussian used to smooth the map (applied on alm)
      [in radians]
    sigma : float, scalar, optional
      The sigma of the Gaussian used to smooth the map (applied on alm)
      [in radians]
    pol : bool, optional
      If True, assumes input alms are TEB. Output will be TQU maps.
      (input must be 1 or 3 alms)
      If False, apply spin 0 harmonic transform to each alm.
      (input can be any number of alms)
      If there is only one input alm, it has no effect. Default: True.
    inplace : bool, optional
      If True, input alms may be modified by pixel window function and beam
      smoothing (if alm(s) are complex128 contiguous arrays).
      Otherwise, input alms are not modified. A copy is made if needed to
      apply beam smoothing or pixel window.
    healpy ordering : bool, optional
      True if the input alms follow the healpy ordering. By default, the s2fft
      ordering is assumed.

    Returns
    -------
    maps : array or list of arrays
      A Healpix map in RING scheme at nside or a list of T,Q,U maps (if
      polarized input)

    Notes
    -----
    Running map2alm then alm2map will not return exactly the same map if the discretized field you construct on the
    sphere is not band-limited (for example, if you have a map containing pixel-based noise rather than beam-smoothed
    noise). If you need a band-limited map, you have to start with random numbers in lm space and transform these via
    alm2map. With such an input, the accuracy of map2alm->alm2map should be quite good, depending on your choices
    of lmax, mmax and nside (for some typical values, see e.g., section 5.1 of https://arxiv.org/pdf/1010.2084).
    """
    if mmax is not None:
        raise NotImplementedError('Specifying mmax is not implemented.')
    if pixwin:
        raise NotImplementedError('Specifying pixwin is not implemented.')
    if fwhm != 0:
        raise NotImplementedError('Specifying fwhm is not implemented.')
    if sigma is not None:
        raise NotImplementedError('Specifying sigma is not implemented.')
    alms = jnp.asarray(alms)
    if alms.ndim == 0:
        raise ValueError('Input alms must have at least one dimension.')
    expected_ndim = 1 if healpy_ordering else 2
    if alms.ndim > expected_ndim + 1 + pol:
        raise ValueError('Input alms have too many dimensions.')
    if alms.ndim == expected_ndim + 1 + pol:
        return jax.vmap(alm2map, in_axes=(0,) + 10 * (None,))(
            alms,
            nside,
            lmax,
            mmax,
            pixwin,
            fwhm,
            sigma,
            pol,
            inplace,
            False,
            healpy_ordering,
        )

    if lmax is None:
        L = 3 * nside
    else:
        L = lmax + 1

    alms_temperature = alms
    if pol:
      alms_temperature = alms.at[...,0,:].get()

      maps_polarization = _alm2map_pol(
        alms.at[..., 1:,:].get(), 
        nside=nside, 
        lmax=lmax, 
        mmax=mmax, 
        pixwin=pixwin, 
        fwhm=fwhm, 
        sigma=sigma,
        inplace=inplace, 
        healpy_ordering=healpy_ordering
        )
    
    if healpy_ordering:
        alms_temperature = flm_hp_to_2d_fast(alms_temperature, L)

    spmd = False

    map_temperature = _inverse(
        alms_temperature,
        L,
        spin=0,
        nside=nside,
        sampling='healpix',
        reality=True,
        precomps=precomps,
        fast_non_differentiable=fast_non_differentiable,
        spmd=spmd,
    )
<<<<<<< HEAD

    if pol:
      return jnp.concatenate([map_temperature, maps_polarization], axis=-2)
    return map_temperature

=======
>>>>>>> 64348d09

    if pol:
      return jnp.concatenate([map_temperature, maps_polarization], axis=-2)
    return map_temperature



@partial(
    jax.jit,
    static_argnames=[
        'lmax',
        'mmax',
        'iter',
        'use_weights',
        'datapath',
        'gal_cut',
        'use_pixel_weights',
        'verbose',
        'healpy_ordering',
    ],
)
@requires_s2fft
def _map2alm_pol(
    maps: ArrayLike,
    lmax: int = None,
    mmax: int = None,
    iter: int = 0,
    use_weights: bool = False,
    datapath: str = None,
    gal_cut: float = 0,
    use_pixel_weights: bool = False,
    verbose: bool = True,
    healpy_ordering: bool = False, 
    precomps_polar: list = None, 
    fast_non_differentiable: bool = False
):
    """Computes the alm of a Healpix map. The input polarization maps must all be
    in ring ordering. 

    Maps are assumed to be given as polarization maps, indexed with Q, U Stokes parameters  
    in the second last dimension, and pixel as last dimension. 

    For recommendations about how to set `lmax`, `iter`, and weights, see the
    `Anafast documentation <https://healpix.sourceforge.io/html/fac_anafast.htm>`_

    Pixel values are weighted before applying the transform:

    * when you don't specify any weights, the uniform weight value 4*pi/n_pix is used
    * with ring weights enabled (use_weights=True), pixels in every ring
      are weighted with a uniform value similar to the one above, ring weights are
      included in healpy
    * with pixel weights (use_pixel_weights=True), every pixel gets an individual weight

    Pixel weights provide the most accurate transform, so you should always use them if
    possible. However they are not included in healpy and will be automatically downloaded
    and cached in ~/.astropy the first time you compute a trasform at a specific nside.

    If datapath is specified, healpy will first check that local folder before downloading
    the weights.
    The easiest way to setup the folder is to clone the healpy-data repository:

    git clone --depth 1 https://github.com/healpy/healpy-data
    cd healpy-data
    bash download_weights_8192.sh

    and set datapath to the root of the repository.

    Parameters
    ----------
    maps: array-like, shape (Npix,) or (n, Npix)
      The input map or a list of n input maps. Must be in ring ordering.
    lmax: int, scalar, optional
      Maximum l of the power spectrum. Default: 3*nside-1
    mmax: int, scalar, optional
      Maximum m of the alm. Default: lmax
    iter: int, scalar, optional
      Number of iteration (default: 3)
    use_weights: bool, scalar, optional
      If True, use the ring weighting. Default: False.
    datapath: None or str, optional
      If given, the directory where to find the pixel weights.
      See in the docstring above details on how to set it up.
    gal_cut: float [degrees]
      pixels at latitude in [-gal_cut;+gal_cut] are not taken into account
    use_pixel_weights: bool, optional
      If True, use pixel by pixel weighting, healpy will automatically download the weights, if needed
    verbose: bool, optional
      Deprecated, has not effect.
    healpy_ordering: bool, optional
      By default, we follow the s2fft ordering for the alms. To use healpy
      ordering, set it to True.
    precomps_polar: list of np.ndarray, optional
      Precomputed coefficients for the forward harmonic transform.
    fast_non_differentiable: bool, optional
      If the SHT is done in a faster jittable way, but not JAX-differentiable.

    Returns
    -------
    alms: array or tuple of array
      alm or a tuple of 3 alm (almT, almE, almB) if polarized input.

    Notes
    -----
    The pixels which have the special `UNSEEN` value are replaced by zeros
    before spherical harmonic transform. They are converted back to `UNSEEN`
    value, so that the input maps are not modified. Each map have its own,
    independent mask.
    """
    if mmax is not None:
        raise NotImplementedError('Specifying mmax is not implemented.')
    if iter != 0:
        raise NotImplementedError('Specifying iter > 0 is not implemented')
    if use_weights:
        raise NotImplementedError('Specifying use_weights is not implemented.')
    if datapath is not None:
        raise NotImplementedError('Specifying datapath is not implemented.')
    if gal_cut != 0:
        raise NotImplementedError('Specifying gal_cut is not implemented.')
    if use_pixel_weights:
        raise NotImplementedError('Specifying use_pixel_weights is not implemented.')
    if maps.ndim == 0:
        raise ValueError('The input map must have at least one dimension.')
    if maps.ndim > 2:
        raise ValueError('The input map has too many dimensions.')
    if maps.shape[-2] != 2:
        raise ValueError('Input maps must have 2 Stokes parameters, Q and U.')
    

    maps = jnp.asarray(maps)
    nside = npix2nside(maps.shape[-1])
    if lmax is None:
        L = 3 * nside
    else:
        L = lmax + 1

    spmd = False

    if precomps_polar is not None: 
          precomps_plus2 = precomps_polar[0] 
          precomps_minus2 = precomps_polar[1] 
    else: 
      precomps_plus2, precomps_minus2 = None, None 
    
    flm_spin_plus2 = _forward(
              maps[...,0,:]+1j*maps[...,1,:],
              L,
              spin=2,
              nside=nside,
              sampling='healpix',
              reality=True,
              precomps=precomps_plus2,
              spmd=spmd,
              fast_non_differentiable=fast_non_differentiable,
          )
    flm_spin_minus2 = _forward(
              maps[...,0,:]-1j*maps[...,1,:],
              L,
              spin=-2,
              nside=nside,
              sampling='healpix',
              reality=True,
              precomps=precomps_minus2,
              spmd=spmd,
              fast_non_differentiable=fast_non_differentiable,
          )

    flm_E = -(flm_spin_plus2 + flm_spin_minus2) /2
    flm_B = 1j*(flm_spin_plus2 - flm_spin_minus2) /2

    if healpy_ordering:
        return flm_2d_to_hp_fast(flm_E, L), flm_2d_to_hp_fast(flm_B, L)
    return flm_E, flm_B

@partial(
    jax.jit,
    static_argnames=[
        'lmax',
        'mmax',
        'iter',
        'use_weights',
        'datapath',
        'gal_cut',
        'use_pixel_weights',
        'verbose',
        'healpy_ordering',
    ],
)
@requires_s2fft
def _map2alm_pol(
    maps: ArrayLike,
    lmax: int = None,
    mmax: int = None,
    iter: int = 0,
    use_weights: bool = False,
    datapath: str = None,
    gal_cut: float = 0,
    use_pixel_weights: bool = False,
    verbose: bool = True,
    healpy_ordering: bool = False, 
    precomps_polar: list = None, 
    fast_non_differentiable: bool = False
):
    """Computes the alm of a Healpix map. The input polarization maps must all be
    in ring ordering. 

    Maps are assumed to be given as polarization maps, indexed with Q, U Stokes parameters  
    in the second last dimension, and pixel as last dimension. 

    For recommendations about how to set `lmax`, `iter`, and weights, see the
    `Anafast documentation <https://healpix.sourceforge.io/html/fac_anafast.htm>`_

    Pixel values are weighted before applying the transform:

    * when you don't specify any weights, the uniform weight value 4*pi/n_pix is used
    * with ring weights enabled (use_weights=True), pixels in every ring
      are weighted with a uniform value similar to the one above, ring weights are
      included in healpy
    * with pixel weights (use_pixel_weights=True), every pixel gets an individual weight

    Pixel weights provide the most accurate transform, so you should always use them if
    possible. However they are not included in healpy and will be automatically downloaded
    and cached in ~/.astropy the first time you compute a trasform at a specific nside.

    If datapath is specified, healpy will first check that local folder before downloading
    the weights.
    The easiest way to setup the folder is to clone the healpy-data repository:

    git clone --depth 1 https://github.com/healpy/healpy-data
    cd healpy-data
    bash download_weights_8192.sh

    and set datapath to the root of the repository.

    Parameters
    ----------
    maps: array-like, shape (Npix,) or (n, Npix)
      The input map or a list of n input maps. Must be in ring ordering.
    lmax: int, scalar, optional
      Maximum l of the power spectrum. Default: 3*nside-1
    mmax: int, scalar, optional
      Maximum m of the alm. Default: lmax
    iter: int, scalar, optional
      Number of iteration (default: 3)
    use_weights: bool, scalar, optional
      If True, use the ring weighting. Default: False.
    datapath: None or str, optional
      If given, the directory where to find the pixel weights.
      See in the docstring above details on how to set it up.
    gal_cut: float [degrees]
      pixels at latitude in [-gal_cut;+gal_cut] are not taken into account
    use_pixel_weights: bool, optional
      If True, use pixel by pixel weighting, healpy will automatically download the weights, if needed
    verbose: bool, optional
      Deprecated, has not effect.
    healpy_ordering: bool, optional
      By default, we follow the s2fft ordering for the alms. To use healpy
      ordering, set it to True.
    precomps_polar: list of np.ndarray, optional
      Precomputed coefficients for the forward harmonic transform.
    fast_non_differentiable: bool, optional
      If the SHT is done in a faster jittable way, but not JAX-differentiable.

    Returns
    -------
    alms: array or tuple of array
      alm or a tuple of 3 alm (almT, almE, almB) if polarized input.

    Notes
    -----
    The pixels which have the special `UNSEEN` value are replaced by zeros
    before spherical harmonic transform. They are converted back to `UNSEEN`
    value, so that the input maps are not modified. Each map have its own,
    independent mask.
    """
    if mmax is not None:
        raise NotImplementedError('Specifying mmax is not implemented.')
    if iter != 0:
        raise NotImplementedError('Specifying iter > 0 is not implemented')
    if use_weights:
        raise NotImplementedError('Specifying use_weights is not implemented.')
    if datapath is not None:
        raise NotImplementedError('Specifying datapath is not implemented.')
    if gal_cut != 0:
        raise NotImplementedError('Specifying gal_cut is not implemented.')
    if use_pixel_weights:
        raise NotImplementedError('Specifying use_pixel_weights is not implemented.')
    if maps.ndim == 0:
        raise ValueError('The input map must have at least one dimension.')
    if maps.ndim > 2:
        raise ValueError('The input map has too many dimensions.')
    if maps.shape[-2] != 2:
        raise ValueError('Input maps must have 2 Stokes parameters, Q and U.')
    

    maps = jnp.asarray(maps)
    nside = npix2nside(maps.shape[-1])
    if lmax is None:
        L = 3 * nside
    else:
        L = lmax + 1

    spmd = False

    if precomps_polar is not None: 
          precomps_plus2 = precomps_polar[0] 
          precomps_minus2 = precomps_polar[1] 
    else: 
      precomps_plus2, precomps_minus2 = None, None 
    
    flm_spin_plus2 = _forward(
              maps[...,0,:]+1j*maps[...,1,:],
              L,
              spin=2,
              nside=nside,
              sampling='healpix',
              reality=True,
              precomps=precomps_plus2,
              spmd=spmd,
              fast_non_differentiable=fast_non_differentiable,
          )
    flm_spin_minus2 = _forward(
              maps[...,0,:]-1j*maps[...,1,:],
              L,
              spin=-2,
              nside=nside,
              sampling='healpix',
              reality=True,
              precomps=precomps_minus2,
              spmd=spmd,
              fast_non_differentiable=fast_non_differentiable,
          )

    flm_E = -(flm_spin_plus2 + flm_spin_minus2) /2
    flm_B = 1j*(flm_spin_plus2 - flm_spin_minus2) /2

    if healpy_ordering:
        return flm_2d_to_hp_fast(flm_E, L), flm_2d_to_hp_fast(flm_B, L)
    return flm_E, flm_B

@partial(
    jax.jit,
    static_argnames=[
        'lmax',
        'mmax',
        'iter',
        'pol',
        'use_weights',
        'datapath',
        'gal_cut',
        'use_pixel_weights',
        'verbose',
        'healpy_ordering',
    ],
)
@requires_s2fft
def map2alm(
    maps: ArrayLike,
    lmax: int = None,
    mmax: int = None,
    iter: int = 0,
    pol: bool = True,
    use_weights: bool = False,
    datapath: str = None,
    gal_cut: int = 0,
    use_pixel_weights: bool = False,
    verbose: bool = True,
    healpy_ordering: bool = False,
    precomps: list[ArrayLike] = None,
    fast_non_differentiable: bool = False
):
    """Computes the alm of a Healpix map. The input maps must all be
    in ring ordering.

    For recommendations about how to set `lmax`, `iter`, and weights, see the
    `Anafast documentation <https://healpix.sourceforge.io/html/fac_anafast.htm>`_

    Pixel values are weighted before applying the transform:

    * when you don't specify any weights, the uniform weight value 4*pi/n_pix is used
    * with ring weights enabled (use_weights=True), pixels in every ring
      are weighted with a uniform value similar to the one above, ring weights are
      included in healpy
    * with pixel weights (use_pixel_weights=True), every pixel gets an individual weight

    Pixel weights provide the most accurate transform, so you should always use them if
    possible. However they are not included in healpy and will be automatically downloaded
    and cached in ~/.astropy the first time you compute a trasform at a specific nside.

    If datapath is specified, healpy will first check that local folder before downloading
    the weights.
    The easiest way to setup the folder is to clone the healpy-data repository:

    git clone --depth 1 https://github.com/healpy/healpy-data
    cd healpy-data
    bash download_weights_8192.sh

    and set datapath to the root of the repository.

    Parameters
    ----------
    maps : array-like, shape (Npix,) or (n, Npix)
      The input map or a list of n input maps. Must be in ring ordering.
    lmax : int, scalar, optional
      Maximum l of the power spectrum. Default: 3*nside-1
    mmax : int, scalar, optional
      Maximum m of the alm. Default: lmax
    iter : int, scalar, optional
      Number of iteration (default: 3)
    pol : bool, optional
      If True, assumes input maps are TQU. Output will be TEB alm's.
      (input must be 1 or 3 maps)
      If False, apply spin 0 harmonic transform to each map.
      (input can be any number of maps)
      If there is only one input map, it has no effect. Default: True.
    use_weights: bool, scalar, optional
      If True, use the ring weighting. Default: False.
    datapath : None or str, optional
      If given, the directory where to find the pixel weights.
      See in the docstring above details on how to set it up.
    gal_cut : float [degrees]
      pixels at latitude in [-gal_cut;+gal_cut] are not taken into account
    use_pixel_weights: bool, optional
      If True, use pixel by pixel weighting, healpy will automatically download the weights, if needed
    verbose : bool, optional
      Deprecated, has not effect.
    healpy_ordering : bool, optional
      By default, we follow the s2fft ordering for the alms. To use healpy
      ordering, set it to True.
    precomps : list of np.ndarray
      Precomputed list of recursion coefficients
    fast_non_differentiable : bool
      If the SHT is done in a faster jittable way, but not JAX-differentiable.

    Returns
    -------
    alms : array or tuple of array
      alm or a tuple of 3 alm (almT, almE, almB) if polarized input.

    Notes
    -----
    The pixels which have the special `UNSEEN` value are replaced by zeros
    before spherical harmonic transform. They are converted back to `UNSEEN`
    value, so that the input maps are not modified. Each map have its own,
    independent mask.
    """
    if mmax is not None:
        raise NotImplementedError('Specifying mmax is not implemented.')
    if iter != 0:
        raise NotImplementedError('Specifying iter > 0 is not implemented')
    if use_weights:
        raise NotImplementedError('Specifying use_weights is not implemented.')
    if datapath is not None:
        raise NotImplementedError('Specifying datapath is not implemented.')
    if gal_cut != 0:
        raise NotImplementedError('Specifying gal_cut is not implemented.')
    if use_pixel_weights:
        raise NotImplementedError('Specifying use_pixel_weights is not implemented.')
    if maps.ndim == 0:
        raise ValueError('The input map must have at least one dimension.')
    if (maps.ndim == 2 and not pol) or (maps.ndim == 3 and pol):
        return jax.vmap(map2alm, in_axes=(0,) + 10 * (None,))(
            maps,
            lmax,
            mmax,
            iter,
            pol,
            use_weights,
            datapath,
            gal_cut,
            use_pixel_weights,
            False,
            healpy_ordering,
            precomps,
        )
    elif maps.ndim > 3:
        raise ValueError('The input map has too many dimensions.')

    maps = jnp.asarray(maps)
    nside = npix2nside(maps.shape[-1])
    if lmax is None:
        L = 3 * nside
    else:
        L = lmax + 1

    spmd = False

    if precomps is not None and not pol: 
      precomps_0 = precomps
    else: 
      precomps_0 = None
    
    if maps.ndim == 1:
      pol = False

    maps_temperature = maps
    if pol:
      maps_temperature = maps.at[...,0,:].get()

      if precomps is not None and pol and len(precomps) == 3: 
          precomps_0 = precomps[0]
          precomps_plus2 = precomps[1] 
          precomps_minus2 = precomps[2] 
      else: 
        precomps_plus2, precomps_minus2 = None, None 

      flm_E, flm_B = _map2alm_pol(
        maps.at[..., 1:,:].get(), 
        lmax=lmax, 
        mmax=mmax, 
        use_weights=use_weights, 
        datapath=datapath, 
        gal_cut=gal_cut, 
        use_pixel_weights=use_pixel_weights, 
        healpy_ordering=healpy_ordering,
        precomps_polar=precomps_polar
        )

    flm = _forward(
        maps_temperature,
        L,
        spin=0,
        nside=nside,
        sampling='healpix',
        reality=True,
        precomps=precomps_0,
        spmd=spmd,
        fast_non_differentiable=fast_non_differentiable,
    )


    if healpy_ordering:
        if pol:
              return flm_2d_to_hp_fast(flm, L), flm_E, flm_B
        return flm_2d_to_hp_fast(flm, L)

    if pol:
          return flm, flm_E, flm_B
    return flm


@partial(
    jax.jit,
    static_argnames=[
        'mmax',
        'inplace',
        'healpy_ordering',
        'lmax'
    ],
)
def almxfl(
  alm: ArrayLike, 
  fl: ArrayLike, 
  mmax: int = None, 
  inplace: bool = False, 
  healpy_ordering: bool = False,
  lmax: int = None
  ):
    """Multiply alm by a function of l. The function is assumed
    to be zero where not defined.

    Parameters
    ----------
    alm: array
      The alm to multiply
    fl: array
      The function (at l=0..fl.size-1) by which alm must be multiplied.
    mmax: None or int, optional
      The maximum m defining the alm layout. Default: lmax.
    inplace: bool, optional
      If True, modify the given alm, otherwise make a copy before multiplying.
    healpy_ordering: bool, optional
      By default, we follow the s2fft ordering for the alms. To use healpy
      ordering, set it to True.
    lmax: int, optional
      If healpy_ordering is True, then lmax is needed

    Returns
    -------
    alm: array
      The modified alm, either a new array or a reference to input alm,
      if inplace is True.
    """

    if inplace:
        raise NotImplementedError('Specifying inplace is not implemented.')

    if healpy_ordering:
        if lmax is None:
          raise ValueError('lmax is needed when healpy_ordering is True')

        # Identifying the m indices of a set of alms according to Healpy convention
        all_m_idx = jax.vmap(lambda m_idx: m_idx * (2 * lmax + 1 - m_idx) // 2)(jnp.arange(lmax + 1))

        def func_scan(carry, ell):
          """
          For a given ell, returns the alms convolved with the covariance matrix fl for all m
          """
          _alm_carry = carry
          mask_m = jnp.where(jnp.arange(lmax + 1) <= ell, fl[...,ell], 1)
          _alm_carry = _alm_carry.at[all_m_idx + ell].set(_alm_carry[all_m_idx + ell] * mask_m)
          return _alm_carry, ell

        alms_output, _ = jax.lax.scan(func_scan, alm, jnp.arange(lmax + 1))
        return alms_output
    
    return jnp.einsum('...lm, ...l -> ...lm', alm, fl)


@partial(
    jax.jit,
    static_argnames=[
        'lmax',
        'mmax',
        'lmax_out',
        'nspec',
        'healpy_ordering'
    ],
)
def alm2cl(
  alms: ArrayLike, 
  alms2: ArrayLike = None, 
  lmax: int = None, 
  mmax: int = None, 
  lmax_out: int = None, 
  nspec: int = None,
  healpy_ordering: bool = False,
):
    """Computes (cross-)spectra from alm(s). If alm2 is given, cross-spectra between
    alm and alm2 are computed. If alm (and alm2 if provided) contains n alm,
    then n(n+1)/2 auto and cross-spectra are returned.

    Parameters
    ----------
    alm: complex, array or sequence of arrays
      The alm from which to compute the power spectrum. If n>=2 arrays are given,
      computes both auto- and cross-spectra.
    alms2: complex, array or sequence of 3 arrays, optional
      If provided, computes cross-spectra between alm and alm2.
      Default: alm2=alm, so auto-spectra are computed.
    lmax: None or int, optional
      The maximum l of the input alm. Default: computed from size of alm
      and mmax_in
    mmax: None or int, optional
      The maximum m of the input alm. Default: assume mmax_in = lmax_in
    lmax_out: None or int, optional
      The maximum l of the returned spectra. By default: the lmax of the given
      alm(s).
    healpy_ordering: bool, optional
      By default, we follow the s2fft ordering for the alms. To use healpy
      ordering, set it to True.

    Returns
    -------
    cl: array or tuple of n(n+1)/2 arrays
      the spectrum <*alm* x *alm2*> if *alm* (and *alm2*) is one alm, or
      the auto- and cross-spectra <*alm*[i] x *alm2*[j]> if alm (and alm2)
      contains more than one spectra.
      If more than one spectrum is returned, they are ordered by diagonal.
      For example, if *alm* is almT, almE, almB, then the returned spectra are:
      TT, EE, BB, TE, EB, TB.
    """

    if lmax is None and healpy_ordering:
      raise ValueError('lmax must be provided with alm2cl if using healpy_ordering')

    alms = jnp.asarray(alms)
    if healpy_ordering: 
      alms = flm_hp_to_2d_fast(alms, lmax + 1)
    if alms2 is None:
      alms2 = alms
    else: 
      if healpy_ordering: 
        alms2 = flm_hp_to_2d_fast(alms2, lmax + 1)
      alms2 = jnp.asarray(alms2)

      if alms.shape != alms2.shape:
        raise ValueError('alm and alm2 must have the same shape')

    if not healpy_ordering:
      if alms.ndim == 2:
        n_stokes = 1
      elif alms.ndim == 3:
        n_stokes = alms.shape[0]
      else:
        raise ValueError('The input alms have a wrong dimension')
    else:
      if alms.ndim == 1:
        n_stokes = 1
      elif alms.ndim == 2:
        n_stokes = alms.shape[0]
      else:
        raise ValueError('The input alms have too many dimensions')

    if lmax is None:
      lmax = alms.shape[-2] - 1       
    
    if lmax_out is None:
      lmax_out = lmax
    
    if mmax is None:
      mmax = lmax



    if nspec is None:
      nspec = (n_stokes*(n_stokes+1)) // 2 

<<<<<<< HEAD
=======
    
      

>>>>>>> 64348d09
    get_cl = lambda _alms1, _alms2: (jnp.sum((_alms1.real*_alms2.real + _alms1.imag*_alms2.imag)[...,:], axis=-1)/(2*jnp.arange(lmax+1) +1))[...,:lmax_out+1]

    auto_cl = get_cl(
      alms, 
      alms2, 
      )
    if n_stokes == 1:
      return auto_cl

    cross_cl = jnp.roll(
      get_cl(
        alms, 
        jnp.roll(alms2, 1, axis=0)
        ),
      shift=-1, 
      axis=0)
<<<<<<< HEAD
    cross_cl_revert = jnp.roll(
      get_cl(
        alms, 
        jnp.roll(alms2, 1, axis=0)
        ),
      shift=1, 
      axis=0)[::-1]
    #TODO: For cross-cl include (TE + ET)/2, (TB + BT)/2, (EB + BE)/2?
    #TODO: TO RECHECK!!!
    
    return jnp.vstack([auto_cl, (cross_cl+cross_cl_revert)/2]).at[:nspec].get()
=======
    
    return jnp.vstack([auto_cl, cross_cl]).at[:nspec].get()
>>>>>>> 64348d09

  
@partial(
    jax.jit,
    static_argnames=[
        'nspec',
        'lmax',
        'mmax',
        'iter',
        'alm',
        'pol',
        'use_weights',
        'datapath',
        'gal_cut',
        'use_pixel_weights',
    ],
)
def anafast(
    map1,
    map2: ArrayLike = None,
    nspec: int = None,
    lmax: int = None,
    mmax: int = None,
    iter: int = 3,
    alm: bool = False,
    pol: bool = True,
    only_pol: bool = False,
    use_weights: bool = False,
    datapath: str = None,
    gal_cut: float = 0,
    use_pixel_weights: bool = False,
    healpy_ordering: bool = False,
):
    """Computes the power spectrum of a Healpix map, or the cross-spectrum
    between two maps if *map2* is given.
    No removal of monopole or dipole is performed. The input maps must be
    in ring-ordering.
    Spherical harmonics transforms in HEALPix are always on the full sky,
    if the map is masked, those pixels are set to 0. It is recommended to
    remove monopole from the map before running `anafast` to reduce
    boundary effects.

    For recommendations about how to set `lmax`, `iter`, and weights, see the
    `Anafast documentation <https://healpix.sourceforge.io/html/fac_anafast.htm>`_

    Parameters
    ----------
    map1: float, array-like shape (Npix,), (2, Npix) or (3, Npix)
      Either an array representing a map, a sequence of 3 arrays
      representing I, Q, U maps, or Q, U maps if only_pol is True. 
      Must be in ring ordering.
    map2: float, array-like shape (Npix,), (2, Npix) or (3, Npix)
      Either an array representing a map, a sequence of 3 arrays
      representing I, Q, U maps, or Q, U maps if only_pol is True. 
      Must be in ring ordering.
    nspec: None or int, optional
      The number of spectra to return. If None, returns all, otherwise
      returns cls[:nspec]
    lmax: int, scalar, optional
      Maximum l of the power spectrum (default: 3*nside-1)
    mmax: int, scalar, optional
      Maximum m of the alm (default: lmax)
    iter: int, scalar, optional
      Number of iteration (default: 3)
    alm: bool, scalar, optional
      If True, returns both cl and alm, otherwise only cl is returned
    pol: bool, optional
      If True, assumes input maps are TQU. Output will be TEB cl's and
      correlations (input must be 1 or 3 maps).
      If False, maps are assumed to be described by spin 0 spherical harmonics.
      (input can be any number of maps)
      If there is only one input map, it has no effect. Default: True.
    only_pol: bool, optional
      If True, consider maps are only given only return the polarization spectra (EE, BB, TE, EB, TB).
    datapath: None or str, optional
      If given, the directory where to find the weights data.
      See the docstring of `map2alm` for details on how to set it up
    gal_cut: float [degrees]
      pixels at latitude in [-gal_cut;+gal_cut] are not taken into account
    use_pixel_weights: bool, optional
      If True, use pixel by pixel weighting, healpy will automatically download the weights, if needed
      See the map2alm docs for details about weighting

    Returns
    -------
    res: array or sequence of arrays
      If *alm* is False, returns cl or a list of cl's (TT, EE, BB, TE, EB, TB for
      polarized input map)
      Otherwise, returns a tuple (cl, alm), where cl is as above and
      alm is the spherical harmonic transform or a list of almT, almE, almB
      for polarized input
    
    Notes
    -------
    The alms will be returned according to s2fft ordering 
    """
    if map2 is not None and map1.shape != map2.shape:
      raise ValueError('map1 and map2 must have the same shape')
    
    if lmax is None and healpy_ordering:
      raise ValueError('lmax must be provided with alm2cl if using healpy_ordering')
    
    if datapath is not None:
      raise NotImplementedError('Specifying datapath is not implemented.')
    if use_pixel_weights:
      raise NotImplementedError('Specifying use_pixel_weights is not implemented.')

    if lmax is None:
      lmax = alms.shape[-2] - 1
    
    if mmax is None:
      mmax = lmax

    if nspec is None:
      if map1.ndim == 1:
        n_stokes = 1
      else:
        n_stokes = map1.shape[0]

      nspec = n_stokes**2 // 2 + n_stokes // 2 + n_stokes % 2

    if only_pol:
      map2alm_func = _map2alm_pol
      if map1.shape[-2] != 2:
        raise ValueError('Input maps must have 2 Stokes parameters, Q and U.')
    else:
      map2alm_func = map2alm

    alm1 = jnp.asarray(
      map2alm_func(
        map1, 
        lmax=lmax, 
        mmax=mmax, 
        iter=iter, 
        pol=pol,
        use_weights=use_weights, 
        datapath=datapath, 
        gal_cut=gal_cut, 
        use_pixel_weights=use_pixel_weights
        )
      )

    if map2 is None:
      alm2 = alm1
    else:
      alm2 = jnp.asarray(
        map2alm_func(
          map2, 
          lmax=lmax, 
          mmax=mmax, 
          iter=iter, 
          pol=pol, 
          use_weights=use_weights, 
          datapath=datapath, 
          gal_cut=gal_cut, 
          use_pixel_weights=use_pixel_weights
          )
        )

    cls_res = alm2cl(
      alm1, 
      alm2, 
      lmax=lmax, 
      mmax=mmax, 
      lmax_out=lmax, 
      nspec=nspec, 
      healpy_ordering=False
      )

    if alm:
      if map2 is not None:
        return cls_res, alm1, alm2
      return cls_res, alm1
    return cls_res


@partial(
    jax.jit,
    static_argnames=[
      'lmax',
      'mmax',
      'new',
      'verbose'
    ],
)
def synalm(
  cls: ArrayLike, 
  lmax: int = None, 
  mmax: int = None,
  seed: int = 0, 
  new: bool = False, 
  verbose: bool = True
  ):
    """Generate a set of alm given cl.
    The cl are given as a float array. Corresponding alm are generated.
    If lmax is None, it is assumed lmax=cl.size-1
    If mmax is None, it is assumed mmax=lmax.

    Parameters
    ----------
    cls: float, array or tuple of arrays
      Either one cl (1D array) or a tuple of either 4 cl
      or of n*(n+1)/2 cl.
      Some of the cl may be None, implying no
      cross-correlation. See *new* parameter.
    lmax: int, scalar, optional
      The lmax (if None or <0, the largest size-1 of cls)
    mmax: int, scalar, optional
      The mmax (if None or <0, =lmax)
    seed: int, scalar, optional
      The seed for the random number generator
    new: bool, optional
      If True, use the new ordering of cl's, ie by diagonal
      (e.g. TT, EE, BB, TE, EB, TB or TT, EE, BB, TE if 4 cl as input).
      If False, use the old ordering, ie by row
      (e.g. TT, TE, TB, EE, EB, BB or TT, TE, EE, BB if 4 cl as input).

    Returns
    -------
    alms: array or list of arrays
      the generated alm if one spectrum is given, or a list of n alms
      (with n(n+1)/2 the number of input cl, or n=3 if there are 4 input cl).

    Notes
    -----
    We don't plan to change the default order anymore, that would break old
    code in a way difficult to debug.
    """

    if new==True:
        # From TT, EE, BB, TE, EB, TB to TT, TE, TB, EE, EB, BB
        new_order = jnp.array([0, 3, 5, 1, 4, 2])

        cls = cls[new_order]
    
    if lmax is None:
        if cls.ndim == 1:
          lmax = cls.size - 1
        else:
          lmax = cls[0].size - 1
    
    if mmax is None:
        mmax = lmax

    if cls.ndim == 1:
      n_stokes == 1
      cls = cls[None,...]
    elif cls.ndim == 4:
      n_stokes == 3
    else:
      n_stokes == jnp.int16(-.5 + jnp.sqrt(.25 + 2*cls.shape[0]))

    random_keys = jax.random.split(jax.random.PRNGKey(seed), lmax + 1)

    def get_map_alms(ell_seed):
      ell, seed = ell_seed
      matrix_triangular = jnp.zeros((n_stokes, n_stokes), dtype=jnp.float64)
      matrix_triangular = matrix_triangular.at[jnp.tril_indices(n_stokes)].set(cls[...,ell]) 

      cholesky_decomposition = jnp.linalg.cholesky(jnp.maximum(matrix_triangular,matrix_triangular.T))

      mask_m = jnp.where(jnp.arange(mmax*2-1) <= 2*ell+1, 1, 0)
      random = jax.random.normal(seed, (n_stokes, mmax*2-1), dtype=jnp.complex64) * mask_m

      return jnp.roll(jnp.einsum('sk,km->sm',cholesky_decomposition, random), shift=lmax+ell, axis=1)

    all_alms = jax.vmap(get_map_alms, in_axes=(0, 0))(jnp.arange(lmax + 1), random_keys)

    return all_alms

@partial(
    jax.jit,
    static_argnames=[
      'nside',
      'lmax',
      'mmax',
      'alm',
      'pol',
      'pixwin',
      'fwhm',
      'sigma',
      'new',
      'verbose'
    ],
)
def synfast(
    cls: ArrayLike,
    nside: int,
    lmax: int = None,
    mmax: int = None,
    alm: bool = False,
    pol: bool = True,
    pixwin: bool = False,
    fwhm: float = 0.0,
    sigma: float = None,
    new: bool = False,
    verbose: bool = True,
):
    """Create a map(s) from cl(s).

    You can choose a random seed using `numpy.random.seed(SEEDVALUE)`
    before calling `synfast`.

    Parameters
    ----------
    cls: array or tuple of array
      A cl or a list of cl (either 4 or 6, see:func:`synalm`)
    nside: int, scalar
      The nside of the output map(s)
    lmax: int, scalar, optional
      Maximum l for alm. Default: min of 3*nside-1 or length of the cls - 1
    mmax: int, scalar, optional
      Maximum m for alm.
    alm: bool, scalar, optional
      If True, return also alm(s). Default: False.
    pol: bool, optional
      If True, assumes input cls are TEB and correlation. Output will be TQU maps.
      (input must be 1, 4 or 6 cl's)
      If False, fields are assumed to be described by spin 0 spherical harmonics.
      (input can be any number of cl's)
      If there is only one input cl, it has no effect. Default: True.
    pixwin: bool, scalar, optional
      If True, convolve the alm by the pixel window function. Default: False.
    fwhm: float, scalar, optional
      The fwhm of the Gaussian used to smooth the map (applied on alm)
      [in radians]
    sigma: float, scalar, optional
      The sigma of the Gaussian used to smooth the map (applied on alm)
      [in radians]
    new: bool, optional
      If True, use the new ordering of cl's, ie by diagonal
      (e.g. TT, EE, BB, TE, EB, TB or TT, EE, BB, TE if 4 cl as input).
      If False, use the old ordering, ie by row
      (e.g. TT, TE, TB, EE, EB, BB or TT, TE, EE, BB if 4 cl as input).

    Returns
    -------
    maps: array or tuple of arrays
      The output map (possibly list of maps if polarized input).
      or, if alm is True, a tuple of (map,alm)
      (alm possibly a list of alm if polarized input)

    Notes
    -----
    We don't plan to change the default order anymore, that would break old
    code in a way difficult to debug.
    """
    if jnp.log(nside) / jnp.log(2) % 1 != 0:
        raise ValueError('nside must be a power of 2')

    if cls.ndim == 1:
      cls_lmax = cls.size - 1
    else:
      cls_lmax = cls[0].size - 1
    
    if lmax is None or lmax < 0:
        lmax = jnp.min(cls_lmax, 3 * nside - 1)
    
    alms = synalm(cls, lmax=lmax, mmax=mmax, new=new)
    
    maps = alm2map(
        alms,
        nside,
        lmax=lmax,
        mmax=mmax,
        pixwin=pixwin,
        pol=pol,
        fwhm=fwhm,
        sigma=sigma,
        inplace=True,
    )
    
    if alm:
        return jnp.asarray(maps), jnp.asarray(alms)
    return jnp.asarray(maps)<|MERGE_RESOLUTION|>--- conflicted
+++ resolved
@@ -604,186 +604,12 @@
         fast_non_differentiable=fast_non_differentiable,
         spmd=spmd,
     )
-<<<<<<< HEAD
 
     if pol:
       return jnp.concatenate([map_temperature, maps_polarization], axis=-2)
     return map_temperature
 
-=======
->>>>>>> 64348d09
-
-    if pol:
-      return jnp.concatenate([map_temperature, maps_polarization], axis=-2)
-    return map_temperature
-
-
-
-@partial(
-    jax.jit,
-    static_argnames=[
-        'lmax',
-        'mmax',
-        'iter',
-        'use_weights',
-        'datapath',
-        'gal_cut',
-        'use_pixel_weights',
-        'verbose',
-        'healpy_ordering',
-    ],
-)
-@requires_s2fft
-def _map2alm_pol(
-    maps: ArrayLike,
-    lmax: int = None,
-    mmax: int = None,
-    iter: int = 0,
-    use_weights: bool = False,
-    datapath: str = None,
-    gal_cut: float = 0,
-    use_pixel_weights: bool = False,
-    verbose: bool = True,
-    healpy_ordering: bool = False, 
-    precomps_polar: list = None, 
-    fast_non_differentiable: bool = False
-):
-    """Computes the alm of a Healpix map. The input polarization maps must all be
-    in ring ordering. 
-
-    Maps are assumed to be given as polarization maps, indexed with Q, U Stokes parameters  
-    in the second last dimension, and pixel as last dimension. 
-
-    For recommendations about how to set `lmax`, `iter`, and weights, see the
-    `Anafast documentation <https://healpix.sourceforge.io/html/fac_anafast.htm>`_
-
-    Pixel values are weighted before applying the transform:
-
-    * when you don't specify any weights, the uniform weight value 4*pi/n_pix is used
-    * with ring weights enabled (use_weights=True), pixels in every ring
-      are weighted with a uniform value similar to the one above, ring weights are
-      included in healpy
-    * with pixel weights (use_pixel_weights=True), every pixel gets an individual weight
-
-    Pixel weights provide the most accurate transform, so you should always use them if
-    possible. However they are not included in healpy and will be automatically downloaded
-    and cached in ~/.astropy the first time you compute a trasform at a specific nside.
-
-    If datapath is specified, healpy will first check that local folder before downloading
-    the weights.
-    The easiest way to setup the folder is to clone the healpy-data repository:
-
-    git clone --depth 1 https://github.com/healpy/healpy-data
-    cd healpy-data
-    bash download_weights_8192.sh
-
-    and set datapath to the root of the repository.
-
-    Parameters
-    ----------
-    maps: array-like, shape (Npix,) or (n, Npix)
-      The input map or a list of n input maps. Must be in ring ordering.
-    lmax: int, scalar, optional
-      Maximum l of the power spectrum. Default: 3*nside-1
-    mmax: int, scalar, optional
-      Maximum m of the alm. Default: lmax
-    iter: int, scalar, optional
-      Number of iteration (default: 3)
-    use_weights: bool, scalar, optional
-      If True, use the ring weighting. Default: False.
-    datapath: None or str, optional
-      If given, the directory where to find the pixel weights.
-      See in the docstring above details on how to set it up.
-    gal_cut: float [degrees]
-      pixels at latitude in [-gal_cut;+gal_cut] are not taken into account
-    use_pixel_weights: bool, optional
-      If True, use pixel by pixel weighting, healpy will automatically download the weights, if needed
-    verbose: bool, optional
-      Deprecated, has not effect.
-    healpy_ordering: bool, optional
-      By default, we follow the s2fft ordering for the alms. To use healpy
-      ordering, set it to True.
-    precomps_polar: list of np.ndarray, optional
-      Precomputed coefficients for the forward harmonic transform.
-    fast_non_differentiable: bool, optional
-      If the SHT is done in a faster jittable way, but not JAX-differentiable.
-
-    Returns
-    -------
-    alms: array or tuple of array
-      alm or a tuple of 3 alm (almT, almE, almB) if polarized input.
-
-    Notes
-    -----
-    The pixels which have the special `UNSEEN` value are replaced by zeros
-    before spherical harmonic transform. They are converted back to `UNSEEN`
-    value, so that the input maps are not modified. Each map have its own,
-    independent mask.
-    """
-    if mmax is not None:
-        raise NotImplementedError('Specifying mmax is not implemented.')
-    if iter != 0:
-        raise NotImplementedError('Specifying iter > 0 is not implemented')
-    if use_weights:
-        raise NotImplementedError('Specifying use_weights is not implemented.')
-    if datapath is not None:
-        raise NotImplementedError('Specifying datapath is not implemented.')
-    if gal_cut != 0:
-        raise NotImplementedError('Specifying gal_cut is not implemented.')
-    if use_pixel_weights:
-        raise NotImplementedError('Specifying use_pixel_weights is not implemented.')
-    if maps.ndim == 0:
-        raise ValueError('The input map must have at least one dimension.')
-    if maps.ndim > 2:
-        raise ValueError('The input map has too many dimensions.')
-    if maps.shape[-2] != 2:
-        raise ValueError('Input maps must have 2 Stokes parameters, Q and U.')
-    
-
-    maps = jnp.asarray(maps)
-    nside = npix2nside(maps.shape[-1])
-    if lmax is None:
-        L = 3 * nside
-    else:
-        L = lmax + 1
-
-    spmd = False
-
-    if precomps_polar is not None: 
-          precomps_plus2 = precomps_polar[0] 
-          precomps_minus2 = precomps_polar[1] 
-    else: 
-      precomps_plus2, precomps_minus2 = None, None 
-    
-    flm_spin_plus2 = _forward(
-              maps[...,0,:]+1j*maps[...,1,:],
-              L,
-              spin=2,
-              nside=nside,
-              sampling='healpix',
-              reality=True,
-              precomps=precomps_plus2,
-              spmd=spmd,
-              fast_non_differentiable=fast_non_differentiable,
-          )
-    flm_spin_minus2 = _forward(
-              maps[...,0,:]-1j*maps[...,1,:],
-              L,
-              spin=-2,
-              nside=nside,
-              sampling='healpix',
-              reality=True,
-              precomps=precomps_minus2,
-              spmd=spmd,
-              fast_non_differentiable=fast_non_differentiable,
-          )
-
-    flm_E = -(flm_spin_plus2 + flm_spin_minus2) /2
-    flm_B = 1j*(flm_spin_plus2 - flm_spin_minus2) /2
-
-    if healpy_ordering:
-        return flm_2d_to_hp_fast(flm_E, L), flm_2d_to_hp_fast(flm_B, L)
-    return flm_E, flm_B
+
 
 @partial(
     jax.jit,
@@ -1319,12 +1145,6 @@
     if nspec is None:
       nspec = (n_stokes*(n_stokes+1)) // 2 
 
-<<<<<<< HEAD
-=======
-    
-      
-
->>>>>>> 64348d09
     get_cl = lambda _alms1, _alms2: (jnp.sum((_alms1.real*_alms2.real + _alms1.imag*_alms2.imag)[...,:], axis=-1)/(2*jnp.arange(lmax+1) +1))[...,:lmax_out+1]
 
     auto_cl = get_cl(
@@ -1341,7 +1161,6 @@
         ),
       shift=-1, 
       axis=0)
-<<<<<<< HEAD
     cross_cl_revert = jnp.roll(
       get_cl(
         alms, 
@@ -1353,10 +1172,6 @@
     #TODO: TO RECHECK!!!
     
     return jnp.vstack([auto_cl, (cross_cl+cross_cl_revert)/2]).at[:nspec].get()
-=======
-    
-    return jnp.vstack([auto_cl, cross_cl]).at[:nspec].get()
->>>>>>> 64348d09
 
   
 @partial(
@@ -1731,4 +1546,569 @@
     
     if alm:
         return jnp.asarray(maps), jnp.asarray(alms)
+    return jnp.asarray(maps)
+
+
+@partial(
+    jax.jit,
+    static_argnames=[
+        'mmax',
+        'inplace',
+        'healpy_ordering',
+        'lmax'
+    ],
+)
+def almxfl(
+  alm: ArrayLike, 
+  fl: ArrayLike, 
+  mmax: int = None, 
+  inplace: bool = False, 
+  healpy_ordering: bool = False,
+  lmax: int = None
+  ):
+    """Multiply alm by a function of l. The function is assumed
+    to be zero where not defined.
+
+    Parameters
+    ----------
+    alm: array
+      The alm to multiply
+    fl: array
+      The function (at l=0..fl.size-1) by which alm must be multiplied.
+    mmax: None or int, optional
+      The maximum m defining the alm layout. Default: lmax.
+    inplace: bool, optional
+      If True, modify the given alm, otherwise make a copy before multiplying.
+    healpy_ordering: bool, optional
+      By default, we follow the s2fft ordering for the alms. To use healpy
+      ordering, set it to True.
+    lmax: int, optional
+      If healpy_ordering is True, then lmax is needed
+
+    Returns
+    -------
+    alm: array
+      The modified alm, either a new array or a reference to input alm,
+      if inplace is True.
+    """
+
+    if inplace:
+        raise NotImplementedError('Specifying inplace is not implemented.')
+
+    if healpy_ordering:
+        if lmax is None:
+          raise ValueError('lmax is needed when healpy_ordering is True')
+
+        # Identifying the m indices of a set of alms according to Healpy convention
+        all_m_idx = jax.vmap(lambda m_idx: m_idx * (2 * lmax + 1 - m_idx) // 2)(jnp.arange(lmax + 1))
+
+        def func_scan(carry, ell):
+          """
+          For a given ell, returns the alms convolved with the covariance matrix fl for all m
+          """
+          _alm_carry = carry
+          mask_m = jnp.where(jnp.arange(lmax + 1) <= ell, fl[...,ell], 1)
+          _alm_carry = _alm_carry.at[all_m_idx + ell].set(_alm_carry[all_m_idx + ell] * mask_m)
+          return _alm_carry, ell
+
+        alms_output, _ = jax.lax.scan(func_scan, alm, jnp.arange(lmax + 1))
+        return alms_output
+    
+    return jnp.einsum('...lm, ...l -> ...lm', alm, fl)
+
+
+@partial(
+    jax.jit,
+    static_argnames=[
+        'lmax',
+        'mmax',
+        'lmax_out',
+        'nspec',
+        'healpy_ordering'
+    ],
+)
+def alm2cl(
+  alms: ArrayLike, 
+  alms2: ArrayLike = None, 
+  lmax: int = None, 
+  mmax: int = None, 
+  lmax_out: int = None, 
+  nspec: int = None,
+  healpy_ordering: bool = False,
+):
+    """Computes (cross-)spectra from alm(s). If alm2 is given, cross-spectra between
+    alm and alm2 are computed. If alm (and alm2 if provided) contains n alm,
+    then n(n+1)/2 auto and cross-spectra are returned.
+
+    Parameters
+    ----------
+    alm: complex, array or sequence of arrays
+      The alm from which to compute the power spectrum. If n>=2 arrays are given,
+      computes both auto- and cross-spectra.
+    alms2: complex, array or sequence of 3 arrays, optional
+      If provided, computes cross-spectra between alm and alm2.
+      Default: alm2=alm, so auto-spectra are computed.
+    lmax: None or int, optional
+      The maximum l of the input alm. Default: computed from size of alm
+      and mmax_in
+    mmax: None or int, optional
+      The maximum m of the input alm. Default: assume mmax_in = lmax_in
+    lmax_out: None or int, optional
+      The maximum l of the returned spectra. By default: the lmax of the given
+      alm(s).
+    healpy_ordering: bool, optional
+      By default, we follow the s2fft ordering for the alms. To use healpy
+      ordering, set it to True.
+
+    Returns
+    -------
+    cl: array or tuple of n(n+1)/2 arrays
+      the spectrum <*alm* x *alm2*> if *alm* (and *alm2*) is one alm, or
+      the auto- and cross-spectra <*alm*[i] x *alm2*[j]> if alm (and alm2)
+      contains more than one spectra.
+      If more than one spectrum is returned, they are ordered by diagonal.
+      For example, if *alm* is almT, almE, almB, then the returned spectra are:
+      TT, EE, BB, TE, EB, TB.
+    """
+
+    if lmax is None and healpy_ordering:
+      raise ValueError('lmax must be provided with alm2cl if using healpy_ordering')
+
+    alms = jnp.asarray(alms)
+    if healpy_ordering: 
+      alms = flm_hp_to_2d_fast(alms, lmax + 1)
+    if alms2 is None:
+      alms2 = alms
+    else: 
+      if healpy_ordering: 
+        alms2 = flm_hp_to_2d_fast(alms2, lmax + 1)
+      alms2 = jnp.asarray(alms2)
+
+      if alms.shape != alms2.shape:
+        raise ValueError('alm and alm2 must have the same shape')
+
+    if not healpy_ordering:
+      if alms.ndim == 2:
+        n_stokes = 1
+      elif alms.ndim == 3:
+        n_stokes = alms.shape[0]
+      else:
+        raise ValueError('The input alms have a wrong dimension')
+    else:
+      if alms.ndim == 1:
+        n_stokes = 1
+      elif alms.ndim == 2:
+        n_stokes = alms.shape[0]
+      else:
+        raise ValueError('The input alms have too many dimensions')
+
+    if lmax is None:
+      lmax = alms.shape[-2] - 1       
+    
+    if lmax_out is None:
+      lmax_out = lmax
+    
+    if mmax is None:
+      mmax = lmax
+
+
+
+    if nspec is None:
+      nspec = (n_stokes*(n_stokes+1)) // 2 
+
+    
+      
+
+    get_cl = lambda _alms1, _alms2: (jnp.sum((_alms1.real*_alms2.real + _alms1.imag*_alms2.imag)[...,:], axis=-1)/(2*jnp.arange(lmax+1) +1))[...,:lmax_out+1]
+
+    auto_cl = get_cl(
+      alms, 
+      alms2, 
+      )
+    if n_stokes == 1:
+      return auto_cl
+
+    cross_cl = jnp.roll(
+      get_cl(
+        alms, 
+        jnp.roll(alms2, 1, axis=0)
+        ),
+      shift=-1, 
+      axis=0)
+    
+    return jnp.vstack([auto_cl, cross_cl]).at[:nspec].get()
+
+  
+@partial(
+    jax.jit,
+    static_argnames=[
+        'nspec',
+        'lmax',
+        'mmax',
+        'iter',
+        'alm',
+        'pol',
+        'use_weights',
+        'datapath',
+        'gal_cut',
+        'use_pixel_weights',
+    ],
+)
+def anafast(
+    map1,
+    map2: ArrayLike = None,
+    nspec: int = None,
+    lmax: int = None,
+    mmax: int = None,
+    iter: int = 3,
+    alm: bool = False,
+    pol: bool = True,
+    only_pol: bool = False,
+    use_weights: bool = False,
+    datapath: str = None,
+    gal_cut: float = 0,
+    use_pixel_weights: bool = False,
+    healpy_ordering: bool = False,
+):
+    """Computes the power spectrum of a Healpix map, or the cross-spectrum
+    between two maps if *map2* is given.
+    No removal of monopole or dipole is performed. The input maps must be
+    in ring-ordering.
+    Spherical harmonics transforms in HEALPix are always on the full sky,
+    if the map is masked, those pixels are set to 0. It is recommended to
+    remove monopole from the map before running `anafast` to reduce
+    boundary effects.
+
+    For recommendations about how to set `lmax`, `iter`, and weights, see the
+    `Anafast documentation <https://healpix.sourceforge.io/html/fac_anafast.htm>`_
+
+    Parameters
+    ----------
+    map1: float, array-like shape (Npix,), (2, Npix) or (3, Npix)
+      Either an array representing a map, a sequence of 3 arrays
+      representing I, Q, U maps, or Q, U maps if only_pol is True. 
+      Must be in ring ordering.
+    map2: float, array-like shape (Npix,), (2, Npix) or (3, Npix)
+      Either an array representing a map, a sequence of 3 arrays
+      representing I, Q, U maps, or Q, U maps if only_pol is True. 
+      Must be in ring ordering.
+    nspec: None or int, optional
+      The number of spectra to return. If None, returns all, otherwise
+      returns cls[:nspec]
+    lmax: int, scalar, optional
+      Maximum l of the power spectrum (default: 3*nside-1)
+    mmax: int, scalar, optional
+      Maximum m of the alm (default: lmax)
+    iter: int, scalar, optional
+      Number of iteration (default: 3)
+    alm: bool, scalar, optional
+      If True, returns both cl and alm, otherwise only cl is returned
+    pol: bool, optional
+      If True, assumes input maps are TQU. Output will be TEB cl's and
+      correlations (input must be 1 or 3 maps).
+      If False, maps are assumed to be described by spin 0 spherical harmonics.
+      (input can be any number of maps)
+      If there is only one input map, it has no effect. Default: True.
+    only_pol: bool, optional
+      If True, consider maps are only given only return the polarization spectra (EE, BB, TE, EB, TB).
+    datapath: None or str, optional
+      If given, the directory where to find the weights data.
+      See the docstring of `map2alm` for details on how to set it up
+    gal_cut: float [degrees]
+      pixels at latitude in [-gal_cut;+gal_cut] are not taken into account
+    use_pixel_weights: bool, optional
+      If True, use pixel by pixel weighting, healpy will automatically download the weights, if needed
+      See the map2alm docs for details about weighting
+
+    Returns
+    -------
+    res: array or sequence of arrays
+      If *alm* is False, returns cl or a list of cl's (TT, EE, BB, TE, EB, TB for
+      polarized input map)
+      Otherwise, returns a tuple (cl, alm), where cl is as above and
+      alm is the spherical harmonic transform or a list of almT, almE, almB
+      for polarized input
+    
+    Notes
+    -------
+    The alms will be returned according to s2fft ordering 
+    """
+    if map2 is not None and map1.shape != map2.shape:
+      raise ValueError('map1 and map2 must have the same shape')
+    
+    if lmax is None and healpy_ordering:
+      raise ValueError('lmax must be provided with alm2cl if using healpy_ordering')
+    
+    if datapath is not None:
+      raise NotImplementedError('Specifying datapath is not implemented.')
+    if use_pixel_weights:
+      raise NotImplementedError('Specifying use_pixel_weights is not implemented.')
+
+    if lmax is None:
+      lmax = alms.shape[-2] - 1
+    
+    if mmax is None:
+      mmax = lmax
+
+    if nspec is None:
+      if map1.ndim == 1:
+        n_stokes = 1
+      else:
+        n_stokes = map1.shape[0]
+
+      nspec = n_stokes**2 // 2 + n_stokes // 2 + n_stokes % 2
+
+    if only_pol:
+      map2alm_func = _map2alm_pol
+      if map1.shape[-2] != 2:
+        raise ValueError('Input maps must have 2 Stokes parameters, Q and U.')
+    else:
+      map2alm_func = map2alm
+
+    alm1 = jnp.asarray(
+      map2alm_func(
+        map1, 
+        lmax=lmax, 
+        mmax=mmax, 
+        iter=iter, 
+        pol=pol,
+        use_weights=use_weights, 
+        datapath=datapath, 
+        gal_cut=gal_cut, 
+        use_pixel_weights=use_pixel_weights
+        )
+      )
+
+    if map2 is None:
+      alm2 = alm1
+    else:
+      alm2 = jnp.asarray(
+        map2alm_func(
+          map2, 
+          lmax=lmax, 
+          mmax=mmax, 
+          iter=iter, 
+          pol=pol, 
+          use_weights=use_weights, 
+          datapath=datapath, 
+          gal_cut=gal_cut, 
+          use_pixel_weights=use_pixel_weights
+          )
+        )
+
+    cls_res = alm2cl(
+      alm1, 
+      alm2, 
+      lmax=lmax, 
+      mmax=mmax, 
+      lmax_out=lmax, 
+      nspec=nspec, 
+      healpy_ordering=False
+      )
+
+    if alm:
+      if map2 is not None:
+        return cls_res, alm1, alm2
+      return cls_res, alm1
+    return cls_res
+
+
+@partial(
+    jax.jit,
+    static_argnames=[
+      'lmax',
+      'mmax',
+      'new',
+      'verbose'
+    ],
+)
+def synalm(
+  cls: ArrayLike, 
+  lmax: int = None, 
+  mmax: int = None,
+  seed: int = 0, 
+  new: bool = False, 
+  verbose: bool = True
+  ):
+    """Generate a set of alm given cl.
+    The cl are given as a float array. Corresponding alm are generated.
+    If lmax is None, it is assumed lmax=cl.size-1
+    If mmax is None, it is assumed mmax=lmax.
+
+    Parameters
+    ----------
+    cls: float, array or tuple of arrays
+      Either one cl (1D array) or a tuple of either 4 cl
+      or of n*(n+1)/2 cl.
+      Some of the cl may be None, implying no
+      cross-correlation. See *new* parameter.
+    lmax: int, scalar, optional
+      The lmax (if None or <0, the largest size-1 of cls)
+    mmax: int, scalar, optional
+      The mmax (if None or <0, =lmax)
+    seed: int, scalar, optional
+      The seed for the random number generator
+    new: bool, optional
+      If True, use the new ordering of cl's, ie by diagonal
+      (e.g. TT, EE, BB, TE, EB, TB or TT, EE, BB, TE if 4 cl as input).
+      If False, use the old ordering, ie by row
+      (e.g. TT, TE, TB, EE, EB, BB or TT, TE, EE, BB if 4 cl as input).
+
+    Returns
+    -------
+    alms: array or list of arrays
+      the generated alm if one spectrum is given, or a list of n alms
+      (with n(n+1)/2 the number of input cl, or n=3 if there are 4 input cl).
+
+    Notes
+    -----
+    We don't plan to change the default order anymore, that would break old
+    code in a way difficult to debug.
+    """
+
+    if new==True:
+        # From TT, EE, BB, TE, EB, TB to TT, TE, TB, EE, EB, BB
+        new_order = jnp.array([0, 3, 5, 1, 4, 2])
+
+        cls = cls[new_order]
+    
+    if lmax is None:
+        if cls.ndim == 1:
+          lmax = cls.size - 1
+        else:
+          lmax = cls[0].size - 1
+    
+    if mmax is None:
+        mmax = lmax
+
+    if cls.ndim == 1:
+      n_stokes == 1
+      cls = cls[None,...]
+    elif cls.ndim == 4:
+      n_stokes == 3
+    else:
+      n_stokes == jnp.int16(-.5 + jnp.sqrt(.25 + 2*cls.shape[0]))
+
+    random_keys = jax.random.split(jax.random.PRNGKey(seed), lmax + 1)
+
+    def get_map_alms(ell_seed):
+      ell, seed = ell_seed
+      matrix_triangular = jnp.zeros((n_stokes, n_stokes), dtype=jnp.float64)
+      matrix_triangular = matrix_triangular.at[jnp.tril_indices(n_stokes)].set(cls[...,ell]) 
+
+      cholesky_decomposition = jnp.linalg.cholesky(jnp.maximum(matrix_triangular,matrix_triangular.T))
+
+      mask_m = jnp.where(jnp.arange(mmax*2-1) <= 2*ell+1, 1, 0)
+      random = jax.random.normal(seed, (n_stokes, mmax*2-1), dtype=jnp.complex64) * mask_m
+
+      return jnp.roll(jnp.einsum('sk,km->sm',cholesky_decomposition, random), shift=lmax+ell, axis=1)
+
+    all_alms = jax.vmap(get_map_alms, in_axes=(0, 0))(jnp.arange(lmax + 1), random_keys)
+
+    return all_alms
+
+@partial(
+    jax.jit,
+    static_argnames=[
+      'nside',
+      'lmax',
+      'mmax',
+      'alm',
+      'pol',
+      'pixwin',
+      'fwhm',
+      'sigma',
+      'new',
+      'verbose'
+    ],
+)
+def synfast(
+    cls: ArrayLike,
+    nside: int,
+    lmax: int = None,
+    mmax: int = None,
+    alm: bool = False,
+    pol: bool = True,
+    pixwin: bool = False,
+    fwhm: float = 0.0,
+    sigma: float = None,
+    new: bool = False,
+    verbose: bool = True,
+):
+    """Create a map(s) from cl(s).
+
+    You can choose a random seed using `numpy.random.seed(SEEDVALUE)`
+    before calling `synfast`.
+
+    Parameters
+    ----------
+    cls: array or tuple of array
+      A cl or a list of cl (either 4 or 6, see:func:`synalm`)
+    nside: int, scalar
+      The nside of the output map(s)
+    lmax: int, scalar, optional
+      Maximum l for alm. Default: min of 3*nside-1 or length of the cls - 1
+    mmax: int, scalar, optional
+      Maximum m for alm.
+    alm: bool, scalar, optional
+      If True, return also alm(s). Default: False.
+    pol: bool, optional
+      If True, assumes input cls are TEB and correlation. Output will be TQU maps.
+      (input must be 1, 4 or 6 cl's)
+      If False, fields are assumed to be described by spin 0 spherical harmonics.
+      (input can be any number of cl's)
+      If there is only one input cl, it has no effect. Default: True.
+    pixwin: bool, scalar, optional
+      If True, convolve the alm by the pixel window function. Default: False.
+    fwhm: float, scalar, optional
+      The fwhm of the Gaussian used to smooth the map (applied on alm)
+      [in radians]
+    sigma: float, scalar, optional
+      The sigma of the Gaussian used to smooth the map (applied on alm)
+      [in radians]
+    new: bool, optional
+      If True, use the new ordering of cl's, ie by diagonal
+      (e.g. TT, EE, BB, TE, EB, TB or TT, EE, BB, TE if 4 cl as input).
+      If False, use the old ordering, ie by row
+      (e.g. TT, TE, TB, EE, EB, BB or TT, TE, EE, BB if 4 cl as input).
+
+    Returns
+    -------
+    maps: array or tuple of arrays
+      The output map (possibly list of maps if polarized input).
+      or, if alm is True, a tuple of (map,alm)
+      (alm possibly a list of alm if polarized input)
+
+    Notes
+    -----
+    We don't plan to change the default order anymore, that would break old
+    code in a way difficult to debug.
+    """
+    if jnp.log(nside) / jnp.log(2) % 1 != 0:
+        raise ValueError('nside must be a power of 2')
+
+    if cls.ndim == 1:
+      cls_lmax = cls.size - 1
+    else:
+      cls_lmax = cls[0].size - 1
+    
+    if lmax is None or lmax < 0:
+        lmax = jnp.min(cls_lmax, 3 * nside - 1)
+    
+    alms = synalm(cls, lmax=lmax, mmax=mmax, new=new)
+    
+    maps = alm2map(
+        alms,
+        nside,
+        lmax=lmax,
+        mmax=mmax,
+        pixwin=pixwin,
+        pol=pol,
+        fwhm=fwhm,
+        sigma=sigma,
+        inplace=True,
+    )
+    
+    if alm:
+        return jnp.asarray(maps), jnp.asarray(alms)
     return jnp.asarray(maps)